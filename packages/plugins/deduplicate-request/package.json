{
  "name": "@graphql-hive/plugin-deduplicate-request",
  "version": "1.0.4",
  "type": "module",
  "repository": {
    "type": "git",
    "url": "git+https://github.com/graphql-hive/gateway.git",
    "directory": "packages/plugins/deduplicate-request"
  },
  "author": {
    "email": "contact@the-guild.dev",
    "name": "The Guild",
    "url": "https://the-guild.dev"
  },
  "license": "MIT",
  "engines": {
    "node": ">=18.0.0"
  },
  "main": "./dist/index.js",
  "types": "./dist/index.d.ts",
  "exports": {
    ".": {
      "require": {
        "types": "./dist/index.d.cts",
        "default": "./dist/index.cjs"
      },
      "import": {
        "types": "./dist/index.d.ts",
        "default": "./dist/index.js"
      }
    },
    "./package.json": "./package.json"
  },
  "files": [
    "dist"
  ],
  "scripts": {
    "build": "pkgroll --clean-dist",
    "prepack": "yarn build"
  },
  "peerDependencies": {
    "graphql": "^16.9.0"
  },
  "dependencies": {
    "@graphql-mesh/utils": "^0.104.8",
    "@graphql-tools/utils": "^10.9.1",
    "@whatwg-node/promise-helpers": "^1.3.1"
  },
  "devDependencies": {
    "@graphql-hive/gateway-runtime": "workspace:*",
<<<<<<< HEAD
    "@graphql-mesh/types": "^0.104.7",
    "@whatwg-node/fetch": "^0.10.10",
=======
    "@graphql-mesh/types": "^0.104.8",
    "@whatwg-node/fetch": "^0.10.9",
>>>>>>> c7ac5257
    "graphql": "^16.9.0",
    "pkgroll": "2.15.0"
  },
  "sideEffects": false
}<|MERGE_RESOLUTION|>--- conflicted
+++ resolved
@@ -48,13 +48,8 @@
   },
   "devDependencies": {
     "@graphql-hive/gateway-runtime": "workspace:*",
-<<<<<<< HEAD
-    "@graphql-mesh/types": "^0.104.7",
+    "@graphql-mesh/types": "^0.104.8",
     "@whatwg-node/fetch": "^0.10.10",
-=======
-    "@graphql-mesh/types": "^0.104.8",
-    "@whatwg-node/fetch": "^0.10.9",
->>>>>>> c7ac5257
     "graphql": "^16.9.0",
     "pkgroll": "2.15.0"
   },
