--- conflicted
+++ resolved
@@ -146,10 +146,7 @@
     "@types/ws": "^8.5.12",
     "@whatwg-node/fetch": "^0.10.12",
     "adm-zip": "^0.5.15",
-<<<<<<< HEAD
-=======
     "bun": "^1.3.2",
->>>>>>> 0108a81d
     "graphql": "^16.12.0",
     "parse-duration": "^2.0.0",
     "pkgroll": "2.20.1",
