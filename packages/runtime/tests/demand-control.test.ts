import { buildSubgraphSchema } from '@apollo/subgraph';
import {
  createGatewayRuntime,
  useCustomFetch,
} from '@graphql-hive/gateway-runtime';
<<<<<<< HEAD
import {
  composeLocalSchemasWithApollo,
  usingHiveRouterRuntime,
} from '@internal/testing';
import { parse } from 'graphql';
=======
import { composeLocalSchemasWithApollo } from '@internal/testing';
import { GraphQLSchema, parse } from 'graphql';
>>>>>>> 49e36230
import { createYoga } from 'graphql-yoga';
import { describe, expect, it } from 'vitest';
import { useDemandControl } from '../src/plugins/useDemandControl';

describe('Demand Control', () => {
  const book = {
    title: 'The Great Gatsby',
    author: {
      name: 'F. Scott Fitzgerald',
    },
    publisher: {
      name: 'Scribner',
      address: {
        zipCode: 10019,
      },
    },
  };
  type TestGatewayMode = 'proxy' | 'supergraph';
  function createTestGateway(
    mode: TestGatewayMode,
    subgraph: GraphQLSchema,
    demandControlConfig: Parameters<typeof useDemandControl>[0] = {
      includeExtensionMetadata: true,
    },
    introspectFromEndpoint = false,
  ) {
    const subgraphServer = createYoga({
      schema: subgraph,
    });
    const plugins = () => [
      // @ts-expect-error TODO: MeshFetch is not compatible with @whatwg-node/server fetch
      useCustomFetch(subgraphServer.fetch),
      useDemandControl(demandControlConfig),
    ];
    return mode === 'proxy'
      ? createGatewayRuntime({
          proxy: {
            endpoint: 'http://upstream/graphql',
          },
          schema: introspectFromEndpoint ? undefined : subgraph,
          plugins,
        })
      : createGatewayRuntime({
          supergraph: composeLocalSchemasWithApollo([
            {
              name: 'subgraph',
              schema: subgraph,
              url: 'http://subgraph/graphql',
            },
          ]),
          plugins,
        });
  }
  const testModes: TestGatewayMode[] = ['proxy', 'supergraph'];
  testModes.forEach((mode: TestGatewayMode) => {
    describe(`in ${mode} mode`, () => {
      /**
       * 1 Query (0) + 1 book object (1) + 1 author object (1) + 1 publisher object (1) + 1 address object (1) = 4 total cost
       */
      it('basic query', async () => {
        const booksSubgraph = buildSubgraphSchema({
          typeDefs: parse(/* GraphQL */ `
            type Query {
              book(id: ID): Book
            }

            type Book {
              title: String
              author: Author
              publisher: Publisher
            }

            type Author {
              name: String
            }

            type Publisher {
              name: String
              address: Address
            }

            type Address {
              zipCode: Int!
            }
          `),
          resolvers: {
            Query: {
              book: (_root, { id }) => {
                if (id === '1') {
                  return book;
                }
                throw new Error('Book not found');
              },
            },
          },
        });
        await using gateway = createTestGateway(mode, booksSubgraph);
        const query = /* GraphQL */ `
          query BookQuery {
            book(id: 1) {
              title
              author {
                name
              }
              publisher {
                name
                address {
                  zipCode
                }
              }
            }
          }
        `;
        const response = await gateway.fetch('http://localhost:4000/graphql', {
          method: 'POST',
          headers: {
            'Content-Type': 'application/json',
          },
          body: JSON.stringify({ query }),
        });
        const result = await response.json();
        expect(result).toEqual({
          data: {
            book,
          },
          extensions: {
            cost: {
              estimated: 4,
            },
          },
        });
      });
      /**
       * 1 Query (0) + 1 book object (1) + 1 author object (1) + 1 publisher object (1) + 1 address object (5) = 8 total cost
       */
      it('@cost in object', async () => {
        const booksSubgraph = buildSubgraphSchema({
          typeDefs: parse(/* GraphQL */ `
            type Query {
              book(id: ID): Book
            }

            type Book {
              title: String
              author: Author
              publisher: Publisher
            }

            type Author {
              name: String
            }

            type Publisher {
              name: String
              address: Address
            }

            type Address @cost(weight: 5) {
              zipCode: Int!
            }
            extend schema
              @link(
                url: "https://specs.apollo.dev/federation/v2.9"
                import: ["@cost"]
              ) {
              query: Query
            }
          `),
          resolvers: {
            Query: {
              book: (_root, { id }) => {
                if (id === '1') {
                  return book;
                }
                throw new Error('Book not found');
              },
            },
          },
        });
        await using gateway = createTestGateway(mode, booksSubgraph);
        const query = /* GraphQL */ `
          query BookQuery {
            book(id: 1) {
              title
              author {
                name
              }
              publisher {
                name
                address {
                  zipCode
                }
              }
            }
          }
        `;
        const response = await gateway.fetch('http://localhost:4000/graphql', {
          method: 'POST',
          headers: {
            'Content-Type': 'application/json',
          },
          body: JSON.stringify({ query }),
        });
        const result = await response.json();
        expect(result).toEqual({
          data: {
            book,
          },
          extensions: {
            cost: {
              estimated: 8,
            },
          },
        });
      });
      /**
       * 1 Query (0) + 5 book objects (5 * (1 book object (1) + 1 author object (1) + 1 publisher object (1) + 1 address object (5))) = 40 total cost
       */
      it('@listSize(assumedSize:)', async () => {
        const booksSubgraph = buildSubgraphSchema({
          typeDefs: parse(/* GraphQL */ `
            type Query {
              bestsellers: [Book] @listSize(assumedSize: 5)
            }

            type Book {
              title: String
              author: Author
              publisher: Publisher
            }

            type Author {
              name: String
            }

            type Publisher {
              name: String
              address: Address
            }

            type Address @cost(weight: 5) {
              zipCode: Int!
            }
            extend schema
              @link(
                url: "https://specs.apollo.dev/federation/v2.9"
                import: ["@cost", "@listSize"]
              ) {
              query: Query
            }
          `),
          resolvers: {
            Query: {
              book: (_root, { id }) => {
                if (id === '1') {
                  return book;
                }
                throw new Error('Book not found');
              },
              bestsellers: () => [book],
            },
          },
        });
        await using gateway = createTestGateway(mode, booksSubgraph);
        const query = /* GraphQL */ `
          query BestsellersQuery {
            bestsellers {
              title
              author {
                name
              }
              publisher {
                name
                address {
                  zipCode
                }
              }
            }
          }
        `;
        const response = await gateway.fetch('http://localhost:4000/graphql', {
          method: 'POST',
          headers: {
            'Content-Type': 'application/json',
          },
          body: JSON.stringify({ query }),
        });
        const result = await response.json();
        expect(result).toEqual({
          data: {
            bestsellers: [book],
          },
          extensions: {
            cost: {
              estimated: 40,
            },
          },
        });
      });
      /**
       * When requesting 3 books:
       * 1 Query (0) + 3 book objects (3 * (1 book object (1) + 1 author object (1) + 1 publisher object (1) + 1 address object (5))) = 24 total cost
       *
       * When requesting 7 books:
       * 1 Query (0) + 3 book objects (7 * (1 book object (1) + 1 author object (1) + 1 publisher object (1) + 1 address object (5))) = 56 total cost
       */
      it('@listSize(slicingArguments:)', async () => {
        const booksSubgraph = buildSubgraphSchema({
          typeDefs: parse(/* GraphQL */ `
            type Query {
              newestAdditions(after: ID, limit: Int!): [Book]
                @listSize(slicingArguments: ["limit"])
            }

            type Book {
              title: String
              author: Author
              publisher: Publisher
            }

            type Author {
              name: String
            }

            type Publisher {
              name: String
              address: Address
            }

            type Address @cost(weight: 5) {
              zipCode: Int!
            }
            extend schema
              @link(
                url: "https://specs.apollo.dev/federation/v2.9"
                import: ["@cost", "@listSize"]
              ) {
              query: Query
            }
          `),
          resolvers: {
            Query: {
              book: (_root, { id }) => {
                if (id === '1') {
                  return book;
                }
                throw new Error('Book not found');
              },
              bestsellers: () => [book],
              newestAdditions: () => [book],
            },
          },
        });
        await using gateway = createTestGateway(mode, booksSubgraph);
        /* Querying 3 books start */
        const queryWith3 = /* GraphQL */ `
          query NewestAdditions {
            newestAdditions(limit: 3) {
              title
              author {
                name
              }
              publisher {
                name
                address {
                  zipCode
                }
              }
            }
          }
        `;
        const responseWith3 = await gateway.fetch(
          'http://localhost:4000/graphql',
          {
            method: 'POST',
            headers: {
              'Content-Type': 'application/json',
            },
            body: JSON.stringify({ query: queryWith3 }),
          },
        );
        const resultWith3 = await responseWith3.json();
        expect(resultWith3).toEqual({
          data: {
            newestAdditions: [book],
          },
          extensions: {
            cost: {
              estimated: 24,
            },
          },
        });
        /* Querying 3 books end */
        /* Querying 7 books start */
        const queryWith7 = /* GraphQL */ `
          query NewestAdditions {
            newestAdditions(limit: 7) {
              title
              author {
                name
              }
              publisher {
                name
                address {
                  zipCode
                }
              }
            }
          }
        `;
        const responseWith7 = await gateway.fetch(
          'http://localhost:4000/graphql',
          {
            method: 'POST',
            headers: {
              'Content-Type': 'application/json',
            },
            body: JSON.stringify({ query: queryWith7 }),
          },
        );
        const resultWith7 = await responseWith7.json();
        expect(resultWith7).toEqual({
          data: {
            newestAdditions: [book],
          },
          extensions: {
            cost: {
              estimated: 56,
            },
          },
        });
        /* Querying 7 books end */
      });

      it('"max" option', async () => {
        const booksSubgraph = buildSubgraphSchema({
          typeDefs: parse(/* GraphQL */ `
            type Query {
              book(id: ID): Book
            }

            type Book {
              title: String
              author: Author
              publisher: Publisher
            }

            type Author {
              name: String
            }

            type Publisher {
              name: String
              address: Address
            }

            type Address {
              zipCode: Int!
            }
          `),
          resolvers: {
            Query: {
              book: (_root, { id }) => {
                if (id === '1') {
                  return book;
                }
                throw new Error('Book not found');
              },
            },
          },
        });
        await using gateway = createTestGateway(
          mode,
          booksSubgraph,
          {
            maxCost: 3,
          },
          true,
        );
        const query = /* GraphQL */ `
          query BookQuery {
            book(id: 1) {
              title
              author {
                name
              }
              publisher {
                name
                address {
                  zipCode
                }
              }
            }
          }
<<<<<<< HEAD
        }
      }
    `;
    const response = await gateway.fetch('http://localhost:4000/graphql', {
      method: 'POST',
      headers: {
        'Content-Type': 'application/json',
      },
      body: JSON.stringify({ query }),
    });
    const result = await response.json();
    expect(result).toEqual({
      ...(usingHiveRouterRuntime()
        ? {
            // data field completely omitted on errors from hive router qp
          }
        : { data: { book: null } }),
      errors: [
        {
          message: 'Operation estimated cost 4 exceeded configured maximum 3',
          extensions: {
            code: 'COST_ESTIMATED_TOO_EXPENSIVE',
            cost: {
              estimated: 4,
              max: 3,
            },
          },
          ...(usingHiveRouterRuntime()
            ? {
                // path and locations not present in hive router qp
              }
            : {
                locations: [
                  {
                    line: 3,
                    column: 9,
                  },
                ],
                path: ['book'],
              }),
        },
      ],
    });
  });
=======
        `;
        const response = await gateway.fetch('http://localhost:4000/graphql', {
          method: 'POST',
          headers: {
            'Content-Type': 'application/json',
          },
          body: JSON.stringify({ query }),
        });
        const result = await response.json();
        expect(result.data?.book).toBeFalsy();
        expect(result).toMatchObject({
          errors: [
            {
              message:
                'Operation estimated cost 4 exceeded configured maximum 3',
              extensions: {
                code: 'COST_ESTIMATED_TOO_EXPENSIVE',
                cost: {
                  estimated: 4,
                  max: 3,
                },
              },
            },
          ],
        });
      });
>>>>>>> 49e36230

      it('"defaultAssumedListSize" option', async () => {
        const booksSubgraph = buildSubgraphSchema({
          typeDefs: parse(/* GraphQL */ `
            type Query {
              bestsellers: [Book]
            }

            type Book {
              title: String
              author: Author
              publisher: Publisher
            }

            type Author {
              name: String
            }

            type Publisher {
              name: String
              address: Address
            }

            type Address @cost(weight: 5) {
              zipCode: Int!
            }
            extend schema
              @link(
                url: "https://specs.apollo.dev/federation/v2.9"
                import: ["@cost"]
              ) {
              query: Query
            }
          `),
          resolvers: {
            Query: {
              book: (_root, { id }) => {
                if (id === '1') {
                  return book;
                }
                throw new Error('Book not found');
              },
              bestsellers: () => [book],
            },
          },
        });
        await using gateway = createTestGateway(mode, booksSubgraph, {
          includeExtensionMetadata: true,
          listSize: 5,
        });
        const query = /* GraphQL */ `
          query BestsellersQuery {
            bestsellers {
              title
              author {
                name
              }
              publisher {
                name
                address {
                  zipCode
                }
              }
            }
          }
        `;
        const response = await gateway.fetch('http://localhost:4000/graphql', {
          method: 'POST',
          headers: {
            'Content-Type': 'application/json',
          },
          body: JSON.stringify({ query }),
        });
        const result = await response.json();
        expect(result).toEqual({
          data: {
            bestsellers: [book],
          },
          extensions: {
            cost: {
              estimated: 40,
            },
          },
        });
      });

      it('@listSize(slicingArguments:, requireOneSlicingArgument:true)', async () => {
        const itemsSubgraph = buildSubgraphSchema({
          typeDefs: parse(/* GraphQL */ `
            extend schema
              @link(
                url: "https://specs.apollo.dev/federation/v2.9"
                import: ["@listSize"]
              ) {
              query: Query
            }

            type Query {
              items(first: Int, last: Int): [Item!]
                @listSize(slicingArguments: ["first", "last"])
            }

            type Item {
              id: ID
            }
          `),
          resolvers: {
            Query: {
              items: () => [{ id: 'Item 1' }, { id: 'Item 2' }],
            },
          },
        });
        await using itemsServer = createYoga({
          schema: itemsSubgraph,
<<<<<<< HEAD
          url: 'http://items/graphql',
        },
      ]),
      plugins: () => [
        // @ts-expect-error TODO: MeshFetch is not compatible with @whatwg-node/server fetch
        useCustomFetch(itemsServer.fetch),
        useDemandControl({
          includeExtensionMetadata: true,
        }),
      ],
    });
    const query = /* GraphQL */ `
      query ItemsQuery {
        items(first: 2, last: 3) {
          id
        }
      }
    `;
    const response = await gateway.fetch('http://localhost:4000/graphql', {
      method: 'POST',
      headers: {
        'Content-Type': 'application/json',
      },
      body: JSON.stringify({ query }),
    });
    const result = await response.json();
    expect(result).toEqual({
      ...(usingHiveRouterRuntime()
        ? {
            // data field completely omitted on errors from hive router qp
          }
        : {
            data: {
              items: null,
            },
          }),
      errors: [
        {
          message:
            'Only one slicing argument is allowed on field "items"; found multiple slicing arguments "first, last"',
          extensions: {
            code: 'COST_QUERY_PARSE_FAILURE',
          },
          ...(usingHiveRouterRuntime()
            ? {
                // path and locations not present in hive router qp
              }
            : {
                locations: [
                  {
                    line: 3,
                    column: 9,
                  },
                ],
                path: ['items'],
              }),
        },
      ],
      extensions: {
        cost: {
          estimated: 0,
        },
      },
    });
  });
  it('@listSize(slicingArguments:, requireOneSlicingArgument:false)', async () => {
    const itemsSubgraph = buildSubgraphSchema({
      typeDefs: parse(/* GraphQL */ `
        extend schema
          @link(
            url: "https://specs.apollo.dev/federation/v2.9"
            import: ["@listSize"]
          ) {
          query: Query
        }
=======
        });
        await using gateway = createGatewayRuntime({
          supergraph: await composeLocalSchemasWithApollo([
            {
              name: 'items',
              schema: itemsSubgraph,
              url: 'http://items/graphql',
            },
          ]),
          plugins: () => [
            // @ts-expect-error TODO: MeshFetch is not compatible with @whatwg-node/server fetch
            useCustomFetch(itemsServer.fetch),
            useDemandControl({
              includeExtensionMetadata: true,
            }),
          ],
        });
        const query = /* GraphQL */ `
          query ItemsQuery {
            items(first: 2, last: 3) {
              id
            }
          }
        `;
        const response = await gateway.fetch('http://localhost:4000/graphql', {
          method: 'POST',
          headers: {
            'Content-Type': 'application/json',
          },
          body: JSON.stringify({ query }),
        });
        const result = await response.json();
        expect(result).toEqual({
          data: {
            items: null,
          },
          errors: [
            {
              message:
                'Only one slicing argument is allowed on field "items"; found multiple slicing arguments "first, last"',
              extensions: {
                code: 'COST_QUERY_PARSE_FAILURE',
              },
              locations: [
                {
                  line: 3,
                  column: 13,
                },
              ],
              path: ['items'],
            },
          ],
          extensions: {
            cost: {
              estimated: 0,
            },
          },
        });
      });
      it('@listSize(slicingArguments:, requireOneSlicingArgument:false)', async () => {
        const itemsSubgraph = buildSubgraphSchema({
          typeDefs: parse(/* GraphQL */ `
            extend schema
              @link(
                url: "https://specs.apollo.dev/federation/v2.9"
                import: ["@listSize"]
              ) {
              query: Query
            }
>>>>>>> 49e36230

            type Query {
              items(first: Int, last: Int): [Item!]
                @listSize(
                  slicingArguments: ["first", "last"]
                  requireOneSlicingArgument: false
                )
            }

            type Item {
              id: ID
            }
          `),
          resolvers: {
            Query: {
              items: () => [{ id: 'Item 1' }, { id: 'Item 2' }],
            },
          },
        });
        await using itemsServer = createYoga({
          schema: itemsSubgraph,
        });
        await using gateway = createGatewayRuntime({
          supergraph: await composeLocalSchemasWithApollo([
            {
              name: 'items',
              schema: itemsSubgraph,
              url: 'http://items/graphql',
            },
          ]),
          plugins: () => [
            // @ts-expect-error TODO: MeshFetch is not compatible with @whatwg-node/server fetch
            useCustomFetch(itemsServer.fetch),
            useDemandControl({
              includeExtensionMetadata: true,
            }),
          ],
        });
        const query = /* GraphQL */ `
          query ItemsQuery {
            items(first: 2, last: 3) {
              id
            }
          }
        `;
        const response = await gateway.fetch('http://localhost:4000/graphql', {
          method: 'POST',
          headers: {
            'Content-Type': 'application/json',
          },
          body: JSON.stringify({ query }),
        });
        const result = await response.json();
        expect(result).toEqual({
          data: {
            items: [{ id: 'Item 1' }, { id: 'Item 2' }],
          },
          extensions: {
            cost: {
              estimated: 3,
            },
          },
        });
      });
      it('@listSize(sizedFields:)', async () => {
        const itemsSubgraph = buildSubgraphSchema({
          typeDefs: parse(/* GraphQL */ `
            extend schema
              @link(
                url: "https://specs.apollo.dev/federation/v2.9"
                import: ["@listSize"]
              ) {
              query: Query
            }

            type Query {
              items(first: Int): Cursor!
                @listSize(slicingArguments: ["first"], sizedFields: ["page"])
            }

            type Cursor {
              page: [Item!]
              nextPageToken: String
            }

            type Item {
              id: ID
            }
          `),
          resolvers: {
            Query: {
              items: () => ({
                page: [{ id: 'Item 1' }, { id: 'Item 2' }],
                nextPageToken: 'token',
              }),
            },
          },
        });
        await using itemsServer = createYoga({
          schema: itemsSubgraph,
        });
        await using gateway = createGatewayRuntime({
          supergraph: await composeLocalSchemasWithApollo([
            {
              name: 'items',
              schema: itemsSubgraph,
              url: 'http://items/graphql',
            },
          ]),
          plugins: () => [
            // @ts-expect-error TODO: MeshFetch is not compatible with @whatwg-node/server fetch
            useCustomFetch(itemsServer.fetch),
            useDemandControl({
              includeExtensionMetadata: true,
            }),
          ],
        });
        const query = /* GraphQL */ `
          query ItemsQuery {
            items(first: 5) {
              page {
                id
              }
              nextPageToken
            }
          }
        `;
        const response = await gateway.fetch('http://localhost:4000/graphql', {
          method: 'POST',
          headers: {
            'Content-Type': 'application/json',
          },
          body: JSON.stringify({ query }),
        });
        const result = await response.json();
        expect(result).toEqual({
          data: {
            items: {
              page: [{ id: 'Item 1' }, { id: 'Item 2' }],
              nextPageToken: 'token',
            },
          },
          extensions: {
            cost: {
              estimated: 6,
            },
          },
        });
      });

      /**
       * 1 Query (0) + 1 book object (1) + 1 author object (1) + 1 publisher object (1) + 1 address object (5) = 8 total cost
       */
      // Skipped in proxy mode because the proxy does not support custom directive aliasing (e.g., @cost as @myCost).
      it.skipIf(mode === 'proxy')(
        '@cost in object but aliased as @myCost',
        async () => {
          const booksSubgraph = buildSubgraphSchema({
            typeDefs: parse(/* GraphQL */ `
              type Query {
                book(id: ID): Book
              }

              type Book {
                title: String
                author: Author
                publisher: Publisher
              }

              type Author {
                name: String
              }

              type Publisher {
                name: String
                address: Address
              }

              type Address @myCost(weight: 5) {
                zipCode: Int!
              }
              extend schema
                @link(
                  url: "https://specs.apollo.dev/federation/v2.9"
                  import: [{ name: "@cost", as: "@myCost" }]
                ) {
                query: Query
              }
            `),
            resolvers: {
              Query: {
                book: (_root, { id }) => {
                  if (id === '1') {
                    return book;
                  }
                  throw new Error('Book not found');
                },
              },
            },
          });
          await using gateway = createTestGateway(mode, booksSubgraph);
          const query = /* GraphQL */ `
            query BookQuery {
              book(id: 1) {
                title
                author {
                  name
                }
                publisher {
                  name
                  address {
                    zipCode
                  }
                }
              }
            }
          `;
          const response = await gateway.fetch(
            'http://localhost:4000/graphql',
            {
              method: 'POST',
              headers: {
                'Content-Type': 'application/json',
              },
              body: JSON.stringify({ query }),
            },
          );
          const result = await response.json();
          expect(result).toEqual({
            data: {
              book,
            },
            extensions: {
              cost: {
                estimated: 8,
              },
            },
          });
        },
      );

      it('returns cost even if it does not hit the subgraph', async () => {
        const subgraph = buildSubgraphSchema({
          typeDefs: parse(/* GraphQL */ `
            type Query {
              foo: String
            }
          `),
        });
        await using subgraphServer = createYoga({
          schema: subgraph,
        });
        await using gateway = createGatewayRuntime({
          supergraph: await composeLocalSchemasWithApollo([
            {
              name: 'subgraph',
              schema: subgraph,
              url: 'http://subgraph/graphql',
            },
          ]),
          plugins: () => [
            // @ts-expect-error TODO: MeshFetch is not compatible with @whatwg-node/server fetch
            useCustomFetch(subgraphServer.fetch),
            useDemandControl({
              includeExtensionMetadata: true,
            }),
          ],
        });
        const query = /* GraphQL */ `
          query EmptyQuery {
            __typename
            a: __typename
          }
        `;
        const response = await gateway.fetch('http://localhost:4000/graphql', {
          method: 'POST',
          headers: {
            'Content-Type': 'application/json',
          },
          body: JSON.stringify({ query }),
        });
        const result = await response.json();
        expect(result).toEqual({
          data: {
            __typename: 'Query',
            a: 'Query',
          },
          extensions: {
            cost: {
              estimated: 0,
            },
          },
        });
      });

      it('handles batched requests', async () => {
        const subgraph = buildSubgraphSchema({
          typeDefs: parse(/* GraphQL */ `
            type Query {
              foo: Foo
              bar: Bar
            }

            type Foo {
              id: ID
            }

            type Bar {
              id: ID
            }
          `),
          resolvers: {
            Query: {
              foo: async () => ({ id: 'foo' }),
              bar: async () => ({ id: 'bar' }),
            },
          },
        });
        await using subgraphServer = createYoga({
          schema: subgraph,
<<<<<<< HEAD
          url: 'http://subgraph/graphql',
        },
      ]),
      plugins: () => [
        // @ts-expect-error TODO: MeshFetch is not compatible with @whatwg-node/server fetch
        useCustomFetch(subgraphServer.fetch),
        useDemandControl({
          includeExtensionMetadata: true,
          maxCost: 1,
        }),
      ],
    });
    const query = /* GraphQL */ `
      query FooQuery {
        foo {
          id
        }
        bar {
          id
        }
      }
    `;
    const response = await gateway.fetch('http://localhost:4000/graphql', {
      method: 'POST',
      headers: {
        'Content-Type': 'application/json',
      },
      body: JSON.stringify({ query }),
    });
    const result = await response.json();
    expect(result).toEqual({
      ...(usingHiveRouterRuntime()
        ? {
            // data field completely omitted on errors from hive router qp
          }
        : {
            data: {
              foo: null,
              bar: null,
            },
          }),
      errors: usingHiveRouterRuntime()
        ? [
            // only one error because there are no locations or paths in hive router qp
=======
        });
        await using gateway = createGatewayRuntime({
          supergraph: await composeLocalSchemasWithApollo([
            {
              name: 'subgraph',
              schema: subgraph,
              url: 'http://subgraph/graphql',
            },
          ]),
          plugins: () => [
            // @ts-expect-error TODO: MeshFetch is not compatible with @whatwg-node/server fetch
            useCustomFetch(subgraphServer.fetch),
            useDemandControl({
              includeExtensionMetadata: true,
              maxCost: 1,
            }),
          ],
        });
        const query = /* GraphQL */ `
          query FooQuery {
            foo {
              id
            }
            bar {
              id
            }
          }
        `;
        const response = await gateway.fetch('http://localhost:4000/graphql', {
          method: 'POST',
          headers: {
            'Content-Type': 'application/json',
          },
          body: JSON.stringify({ query }),
        });
        const result = await response.json();
        expect(result).toEqual({
          data: {
            foo: null,
            bar: null,
          },
          errors: [
            {
              extensions: {
                code: 'COST_ESTIMATED_TOO_EXPENSIVE',
                cost: {
                  estimated: 2,
                  max: 1,
                },
              },
              locations: [
                {
                  column: 13,
                  line: 3,
                },
              ],
              message:
                'Operation estimated cost 2 exceeded configured maximum 1',
              path: ['foo'],
            },
>>>>>>> 49e36230
            {
              extensions: {
                code: 'COST_ESTIMATED_TOO_EXPENSIVE',
                cost: {
                  estimated: 2,
                  max: 1,
                },
              },
<<<<<<< HEAD
              message:
                'Operation estimated cost 2 exceeded configured maximum 1',
            },
          ]
        : [
            {
              extensions: {
                code: 'COST_ESTIMATED_TOO_EXPENSIVE',
                cost: {
                  estimated: 2,
                  max: 1,
                },
              },
              locations: [
                {
                  column: 9,
                  line: 3,
                },
              ],
              message:
                'Operation estimated cost 2 exceeded configured maximum 1',
              path: ['foo'],
            },
            {
              extensions: {
                code: 'COST_ESTIMATED_TOO_EXPENSIVE',
                cost: {
                  estimated: 2,
                  max: 1,
                },
              },
              locations: [
                {
                  column: 9,
                  line: 6,
                },
              ],
              message:
                'Operation estimated cost 2 exceeded configured maximum 1',
              path: ['bar'],
            },
          ],
      extensions: {
        cost: {
          estimated: 2,
          max: 1,
        },
      },
=======
              locations: [
                {
                  column: 13,
                  line: 6,
                },
              ],
              message:
                'Operation estimated cost 2 exceeded configured maximum 1',
              path: ['bar'],
            },
          ],
          extensions: {
            cost: {
              estimated: 2,
              max: 1,
            },
          },
        });
      });
>>>>>>> 49e36230
    });
  });
});<|MERGE_RESOLUTION|>--- conflicted
+++ resolved
@@ -3,16 +3,8 @@
   createGatewayRuntime,
   useCustomFetch,
 } from '@graphql-hive/gateway-runtime';
-<<<<<<< HEAD
-import {
-  composeLocalSchemasWithApollo,
-  usingHiveRouterRuntime,
-} from '@internal/testing';
-import { parse } from 'graphql';
-=======
-import { composeLocalSchemasWithApollo } from '@internal/testing';
+import { composeLocalSchemasWithApollo, usingHiveRouterRuntime } from '@internal/testing';
 import { GraphQLSchema, parse } from 'graphql';
->>>>>>> 49e36230
 import { createYoga } from 'graphql-yoga';
 import { describe, expect, it } from 'vitest';
 import { useDemandControl } from '../src/plugins/useDemandControl';
@@ -507,52 +499,6 @@
               }
             }
           }
-<<<<<<< HEAD
-        }
-      }
-    `;
-    const response = await gateway.fetch('http://localhost:4000/graphql', {
-      method: 'POST',
-      headers: {
-        'Content-Type': 'application/json',
-      },
-      body: JSON.stringify({ query }),
-    });
-    const result = await response.json();
-    expect(result).toEqual({
-      ...(usingHiveRouterRuntime()
-        ? {
-            // data field completely omitted on errors from hive router qp
-          }
-        : { data: { book: null } }),
-      errors: [
-        {
-          message: 'Operation estimated cost 4 exceeded configured maximum 3',
-          extensions: {
-            code: 'COST_ESTIMATED_TOO_EXPENSIVE',
-            cost: {
-              estimated: 4,
-              max: 3,
-            },
-          },
-          ...(usingHiveRouterRuntime()
-            ? {
-                // path and locations not present in hive router qp
-              }
-            : {
-                locations: [
-                  {
-                    line: 3,
-                    column: 9,
-                  },
-                ],
-                path: ['book'],
-              }),
-        },
-      ],
-    });
-  });
-=======
         `;
         const response = await gateway.fetch('http://localhost:4000/graphql', {
           method: 'POST',
@@ -579,7 +525,6 @@
           ],
         });
       });
->>>>>>> 49e36230
 
       it('"defaultAssumedListSize" option', async () => {
         const booksSubgraph = buildSubgraphSchema({
@@ -694,83 +639,6 @@
         });
         await using itemsServer = createYoga({
           schema: itemsSubgraph,
-<<<<<<< HEAD
-          url: 'http://items/graphql',
-        },
-      ]),
-      plugins: () => [
-        // @ts-expect-error TODO: MeshFetch is not compatible with @whatwg-node/server fetch
-        useCustomFetch(itemsServer.fetch),
-        useDemandControl({
-          includeExtensionMetadata: true,
-        }),
-      ],
-    });
-    const query = /* GraphQL */ `
-      query ItemsQuery {
-        items(first: 2, last: 3) {
-          id
-        }
-      }
-    `;
-    const response = await gateway.fetch('http://localhost:4000/graphql', {
-      method: 'POST',
-      headers: {
-        'Content-Type': 'application/json',
-      },
-      body: JSON.stringify({ query }),
-    });
-    const result = await response.json();
-    expect(result).toEqual({
-      ...(usingHiveRouterRuntime()
-        ? {
-            // data field completely omitted on errors from hive router qp
-          }
-        : {
-            data: {
-              items: null,
-            },
-          }),
-      errors: [
-        {
-          message:
-            'Only one slicing argument is allowed on field "items"; found multiple slicing arguments "first, last"',
-          extensions: {
-            code: 'COST_QUERY_PARSE_FAILURE',
-          },
-          ...(usingHiveRouterRuntime()
-            ? {
-                // path and locations not present in hive router qp
-              }
-            : {
-                locations: [
-                  {
-                    line: 3,
-                    column: 9,
-                  },
-                ],
-                path: ['items'],
-              }),
-        },
-      ],
-      extensions: {
-        cost: {
-          estimated: 0,
-        },
-      },
-    });
-  });
-  it('@listSize(slicingArguments:, requireOneSlicingArgument:false)', async () => {
-    const itemsSubgraph = buildSubgraphSchema({
-      typeDefs: parse(/* GraphQL */ `
-        extend schema
-          @link(
-            url: "https://specs.apollo.dev/federation/v2.9"
-            import: ["@listSize"]
-          ) {
-          query: Query
-        }
-=======
         });
         await using gateway = createGatewayRuntime({
           supergraph: await composeLocalSchemasWithApollo([
@@ -803,32 +671,51 @@
           body: JSON.stringify({ query }),
         });
         const result = await response.json();
-        expect(result).toEqual({
-          data: {
-            items: null,
-          },
-          errors: [
-            {
-              message:
-                'Only one slicing argument is allowed on field "items"; found multiple slicing arguments "first, last"',
-              extensions: {
-                code: 'COST_QUERY_PARSE_FAILURE',
-              },
-              locations: [
-                {
-                  line: 3,
-                  column: 13,
+        if (usingHiveRouterRuntime()) {
+          expect(result).toEqual({
+            errors: [
+              {
+                message:
+                  'Only one slicing argument is allowed on field "items"; found multiple slicing arguments "first, last"',
+                extensions: {
+                  code: 'COST_QUERY_PARSE_FAILURE',
                 },
-              ],
-              path: ['items'],
-            },
-          ],
-          extensions: {
-            cost: {
-              estimated: 0,
-            },
-          },
-        });
+              },
+            ],
+            extensions: {
+              cost: {
+                estimated: 0,
+              },
+            },
+          });
+        } else {
+          expect(result).toEqual({
+            data: {
+              items: null,
+            },
+            errors: [
+              {
+                message:
+                  'Only one slicing argument is allowed on field "items"; found multiple slicing arguments "first, last"',
+                extensions: {
+                  code: 'COST_QUERY_PARSE_FAILURE',
+                },
+                locations: [
+                  {
+                    line: 3,
+                    column: 13,
+                  },
+                ],
+                path: ['items'],
+              },
+            ],
+            extensions: {
+              cost: {
+                estimated: 0,
+              },
+            },
+          });
+        }
       });
       it('@listSize(slicingArguments:, requireOneSlicingArgument:false)', async () => {
         const itemsSubgraph = buildSubgraphSchema({
@@ -840,7 +727,6 @@
               ) {
               query: Query
             }
->>>>>>> 49e36230
 
             type Query {
               items(first: Int, last: Int): [Item!]
@@ -1161,52 +1047,6 @@
         });
         await using subgraphServer = createYoga({
           schema: subgraph,
-<<<<<<< HEAD
-          url: 'http://subgraph/graphql',
-        },
-      ]),
-      plugins: () => [
-        // @ts-expect-error TODO: MeshFetch is not compatible with @whatwg-node/server fetch
-        useCustomFetch(subgraphServer.fetch),
-        useDemandControl({
-          includeExtensionMetadata: true,
-          maxCost: 1,
-        }),
-      ],
-    });
-    const query = /* GraphQL */ `
-      query FooQuery {
-        foo {
-          id
-        }
-        bar {
-          id
-        }
-      }
-    `;
-    const response = await gateway.fetch('http://localhost:4000/graphql', {
-      method: 'POST',
-      headers: {
-        'Content-Type': 'application/json',
-      },
-      body: JSON.stringify({ query }),
-    });
-    const result = await response.json();
-    expect(result).toEqual({
-      ...(usingHiveRouterRuntime()
-        ? {
-            // data field completely omitted on errors from hive router qp
-          }
-        : {
-            data: {
-              foo: null,
-              bar: null,
-            },
-          }),
-      errors: usingHiveRouterRuntime()
-        ? [
-            // only one error because there are no locations or paths in hive router qp
-=======
         });
         await using gateway = createGatewayRuntime({
           supergraph: await composeLocalSchemasWithApollo([
@@ -1243,109 +1083,83 @@
           body: JSON.stringify({ query }),
         });
         const result = await response.json();
-        expect(result).toEqual({
-          data: {
-            foo: null,
-            bar: null,
-          },
-          errors: [
-            {
-              extensions: {
-                code: 'COST_ESTIMATED_TOO_EXPENSIVE',
-                cost: {
-                  estimated: 2,
-                  max: 1,
+        if (usingHiveRouterRuntime()) {
+          expect(result).toEqual({
+            // data field completely omitted on errors from hive router qp
+            errors: [
+              {
+                extensions: {
+                  code: 'COST_ESTIMATED_TOO_EXPENSIVE',
+                  cost: {
+                    estimated: 2,
+                    max: 1,
+                  },
                 },
-              },
-              locations: [
-                {
-                  column: 13,
-                  line: 3,
+                message:
+                  'Operation estimated cost 2 exceeded configured maximum 1',
+                // path and locations not present in hive router qp
+              },
+            ],
+            extensions: {
+              cost: {
+                estimated: 2,
+                max: 1,
+              },
+            },
+          });
+        } else {
+          expect(result).toEqual({
+            data: {
+              foo: null,
+              bar: null,
+            },
+            errors: [
+              {
+                extensions: {
+                  code: 'COST_ESTIMATED_TOO_EXPENSIVE',
+                  cost: {
+                    estimated: 2,
+                    max: 1,
+                  },
                 },
-              ],
-              message:
-                'Operation estimated cost 2 exceeded configured maximum 1',
-              path: ['foo'],
-            },
->>>>>>> 49e36230
-            {
-              extensions: {
-                code: 'COST_ESTIMATED_TOO_EXPENSIVE',
-                cost: {
-                  estimated: 2,
-                  max: 1,
+                locations: [
+                  {
+                    column: 13,
+                    line: 3,
+                  },
+                ],
+                message:
+                  'Operation estimated cost 2 exceeded configured maximum 1',
+                path: ['foo'],
+              },
+              {
+                extensions: {
+                  code: 'COST_ESTIMATED_TOO_EXPENSIVE',
+                  cost: {
+                    estimated: 2,
+                    max: 1,
+                  },
                 },
-              },
-<<<<<<< HEAD
-              message:
-                'Operation estimated cost 2 exceeded configured maximum 1',
-            },
-          ]
-        : [
-            {
-              extensions: {
-                code: 'COST_ESTIMATED_TOO_EXPENSIVE',
-                cost: {
-                  estimated: 2,
-                  max: 1,
-                },
-              },
-              locations: [
-                {
-                  column: 9,
-                  line: 3,
-                },
-              ],
-              message:
-                'Operation estimated cost 2 exceeded configured maximum 1',
-              path: ['foo'],
-            },
-            {
-              extensions: {
-                code: 'COST_ESTIMATED_TOO_EXPENSIVE',
-                cost: {
-                  estimated: 2,
-                  max: 1,
-                },
-              },
-              locations: [
-                {
-                  column: 9,
-                  line: 6,
-                },
-              ],
-              message:
-                'Operation estimated cost 2 exceeded configured maximum 1',
-              path: ['bar'],
-            },
-          ],
-      extensions: {
-        cost: {
-          estimated: 2,
-          max: 1,
-        },
-      },
-=======
-              locations: [
-                {
-                  column: 13,
-                  line: 6,
-                },
-              ],
-              message:
-                'Operation estimated cost 2 exceeded configured maximum 1',
-              path: ['bar'],
-            },
-          ],
-          extensions: {
-            cost: {
-              estimated: 2,
-              max: 1,
-            },
-          },
-        });
+                locations: [
+                  {
+                    column: 13,
+                    line: 6,
+                  },
+                ],
+                message:
+                  'Operation estimated cost 2 exceeded configured maximum 1',
+                path: ['bar'],
+              },
+            ],
+            extensions: {
+              cost: {
+                estimated: 2,
+                max: 1,
+              },
+            },
+          });
+        }
       });
->>>>>>> 49e36230
     });
   });
 });