{
  "name": "@graphql-hive/nestjs",
  "version": "2.0.17",
  "type": "module",
  "repository": {
    "type": "git",
    "url": "git+https://github.com/graphql-hive/gateway.git",
    "directory": "packages/nestjs"
  },
  "homepage": "https://the-guild.dev/graphql/hive/docs/gateway",
  "author": {
    "email": "contact@the-guild.dev",
    "name": "The Guild",
    "url": "https://the-guild.dev"
  },
  "license": "MIT",
  "engines": {
    "node": ">=20.0.0"
  },
  "main": "./dist/index.js",
  "types": "./dist/index.d.ts",
  "exports": {
    ".": {
      "require": {
        "types": "./dist/index.d.cts",
        "default": "./dist/index.cjs"
      },
      "import": {
        "types": "./dist/index.d.ts",
        "default": "./dist/index.js"
      }
    },
    "./package.json": "./package.json"
  },
  "files": [
    "dist"
  ],
  "scripts": {
    "build": "pkgroll --clean-dist",
    "prepack": "yarn build"
  },
  "peerDependencies": {
    "@nestjs/common": "^10 || ^11",
    "@nestjs/graphql": "^12 || ^13",
    "graphql": "^15.9.0 || ^16.9.0"
  },
  "dependencies": {
    "@graphql-hive/gateway": "workspace:^",
    "@graphql-hive/logger": "workspace:^",
    "@graphql-mesh/types": "^0.104.14",
    "@graphql-tools/utils": "^10.9.1",
    "@whatwg-node/promise-helpers": "^1.3.2",
    "tslib": "^2.8.1"
  },
  "devDependencies": {
    "@nestjs/common": "11.1.8",
    "@nestjs/core": "11.1.8",
    "@nestjs/graphql": "13.2.0",
<<<<<<< HEAD
    "@nestjs/platform-express": "^11.1.7",
    "@nestjs/testing": "11.1.7",
=======
    "@nestjs/testing": "11.1.8",
>>>>>>> 1196063c
    "@types/supertest": "6.0.3",
    "fastify": "5.6.1",
    "file-type": "^21.0.0",
    "graphql": "^16.9.0",
    "pkgroll": "2.20.1",
    "reflect-metadata": "0.2.2",
    "rxjs": "7.8.2",
    "supertest": "7.1.4"
  },
  "sideEffects": false
}<|MERGE_RESOLUTION|>--- conflicted
+++ resolved
@@ -56,12 +56,8 @@
     "@nestjs/common": "11.1.8",
     "@nestjs/core": "11.1.8",
     "@nestjs/graphql": "13.2.0",
-<<<<<<< HEAD
     "@nestjs/platform-express": "^11.1.7",
-    "@nestjs/testing": "11.1.7",
-=======
     "@nestjs/testing": "11.1.8",
->>>>>>> 1196063c
     "@types/supertest": "6.0.3",
     "fastify": "5.6.1",
     "file-type": "^21.0.0",
